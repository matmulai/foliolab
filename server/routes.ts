--- conflicted
+++ resolved
@@ -313,11 +313,7 @@
   });
 
   app.post("/api/deploy/vercel", async (req, res) => {
-<<<<<<< HEAD
-    const { accessToken, teamId, username, repositories, themeId, introduction } = req.body;
-=======
     const { accessToken, teamId, username, repositories, themeId, introduction, userInfo } = req.body;
->>>>>>> 43e6d069
 
     if (!accessToken || !username) {
       return res.status(400).json({ error: "Vercel access token and username are required" });
@@ -327,9 +323,6 @@
       // First, get user details if not provided
       let userAvatar = null;
       try {
-<<<<<<< HEAD
-        if (!introduction || !req.body.userInfo?.avatarUrl) {
-=======
         // Try to get avatarUrl from userInfo in request body
         if (userInfo && userInfo.avatarUrl) {
           userAvatar = userInfo.avatarUrl;
@@ -337,19 +330,12 @@
         } 
         // Otherwise try to get it from GitHub
         else {
->>>>>>> 43e6d069
           const githubToken = req.headers.authorization?.replace('Bearer ', '');
           if (githubToken) {
             const githubUser = await getGithubUser(githubToken);
             userAvatar = githubUser.avatarUrl;
-<<<<<<< HEAD
-          }
-        } else if (req.body.userInfo?.avatarUrl) {
-          userAvatar = req.body.userInfo.avatarUrl;
-=======
             console.log("Using avatarUrl from GitHub:", userAvatar);
           }
->>>>>>> 43e6d069
         }
       } catch (userError) {
         console.warn("Could not fetch user avatar:", userError);
